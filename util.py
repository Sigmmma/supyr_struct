import os

<<<<<<< HEAD
import re

from supyr_struct.defs.constants import ALPHA_IDS, ALPHA_NUMERIC_IDS,\
     PATHDIV, BPI
=======
from pathlib import Path, PurePath, PurePosixPath, PureWindowsPath

from supyr_struct.defs.constants import ALPHA_IDS, ALPHA_NUMERIC_IDS, BPI
>>>>>>> cf5b8517
from supyr_struct.defs.frozen_dict import FrozenDict


def fourcc_to_int(value, byteorder='little', signed=False):
    '''
    Converts a string of 4 characters into an int using
    the supplied byteorder, signage, and latin1 encoding.

    Returns the encoded int.
    '''
    assert len(value) == 4, (
        'The supplied four character code string must be 4 characters long.')
    # The fcc wont let me be, or let me be me, so let me see.....
    return int.from_bytes(bytes(value, encoding='latin1'),
                          byteorder, signed=signed)


def int_to_fourcc(value, byteorder='big', signed=False):
    return value.to_bytes(4, byteorder, signed=signed).decode(
        encoding='latin-1')


def backup_and_rename_temp(filepath, temppath, backuppath=None,
                           remove_old_backup=False):
    '''Moves file from temppath to filepath.
    Backs up existing filepath to backuppath if given.
    Doesn't overwrite old backups unless remove_old_backup=True.'''
    filepath = Path(filepath)
    temppath = Path(temppath)

    assert not filepath.is_dir(), "filepath cannot already exist as a directory."
    assert temppath.exists() and temppath.is_file(), "temppath must exist and be a file."

    if backuppath is None: # Make no backup.
        if filepath.exists():
            filepath.unlink()
        temppath.rename(filepath)
        return

    backuppath = Path(backuppath)

    assert not backuppath.is_dir(), "backuppath cannot already exist as a directory."

    if remove_old_backup and backuppath.exists():
        backuppath.unlink()

    if filepath.exists() and not backuppath.exists():
        backuppath.parent.mkdir(exist_ok=True, parents=True)
        filepath.rename(backuppath)
    elif filepath.exists():
        filepath.unlink()

    # Try to rename the temp files to the new file names.
    # Restore the backup if we can't rename the temp to the original
    try:
        temppath.rename(filepath)
        return
    except Exception:
        try:
            backuppath.rename(filepath)
        except Exception:
            pass

    raise IOError(("ERROR: Could not rename temp file:\n"
                   ' ' * BPI + "%s\nto\n" + ' '*BPI + "%s") %
                  (temppath, filepath))


non_alphanum_set = r'[^a-zA-Z0-9]+'
digits_at_start = r'^[0-9]+'

def str_to_identifier(string):
    '''Converts given string to a usable identifier. Replaces every sequence
    of invalid non-alphanumeric characters with an underscore.
    Trailing underscores are removed.'''
    assert isinstance(string, str)

    new_string = re.sub(non_alphanum_set, '_', string)
    new_string = re.sub(digits_at_start, '', new_string)
    new_string = new_string.rstrip('_')

    assert new_string, "Identifier %r sanitized to an empty string." % (string)

    return new_string


def desc_variant(desc, *replacements):
    desc, name_map = dict(desc), dict()

    for i in range(desc['ENTRIES']):
        name = desc[i].get('NAME', '_')
        # padding uses _ as its name
        if name == '_':
            # Doing this is midly faster
            name_map['pad_%d' % i] = i
            continue
        name_map[str_to_identifier(name)] = i

    for name, new_sub_desc in replacements:
        desc[name_map[str_to_identifier(name)]] = new_sub_desc

    return desc


def is_in_dir(path, dir, case_sensitive=True):
    try:
        Path(path).relative_to(dir)
        return True
    except ValueError:
        return False

<<<<<<< HEAD
if PATHDIV == "/":
    def sanitize_path(path):
        return path.replace('\\', '/')
else:
    def sanitize_path(path):
        return path.replace('/', '\\')
=======

def is_path_empty(path):
    return not path or str(path) == "."
>>>>>>> cf5b8517


# If not windows then we're likely on a posix filesystem.
# This function will not break on windows. But it's just slower.
def tagpath_to_fullpath(tagdir, tagpath, extension="", force_windows=False, folder=False):
    '''Takes a tagpath and case-insenstively goes through the directory
    tree to find the true path if it exists. (True path being the path with
    proper capitalization.) If force_windows is True, it will always treat
    the path as a windows path, otherwise it will treat it as whatever
    operating system you are using.

    Tagpaths from saved tagfiles should always be treated as windows.
    Tagpaths from filepickers must be native, and thus not forced_windows.

    If folder is True this program will search for a folder and assume
    that the path does not contain a file at the end.

    Returns properly capitalized path if found. None if not found.'''

    if is_path_empty(tagdir) or is_path_empty(tagpath):
        return None

    # Get all elements of the tagpath
    if force_windows:
        tagpath = list(PureWindowsPath(tagpath).parts)
    else:
        tagpath = list(PurePath(tagpath).parts)

    # Get the final element: The tag!
    tagname = ""
    if not folder:
        tagname = (tagpath.pop(-1) + extension).lower()

    # Store our current progression through the tree.
    cur_path = str(tagdir)
    for dir in tagpath:
        subdirs = os.listdir(cur_path) # Get all files in the current dir
        found = False
        # Check if there is directories with the correct name
        for subdir in subdirs:
            if (subdir.lower() == dir.lower()):
                fullpath = os.path.join(cur_path, subdir)
                if not os.path.isdir(fullpath):
                    continue
                # Add the current directory to the end of our full path.
                cur_path = fullpath
                found = True
                break

        # If no matching directory was found, give up.
        if not found:
            return None

    if folder:
        return fullpath

    # Check if we can find the right file at the end of the chain
    files = os.listdir(cur_path) # Get all files in the current dir
    for file in files:
        fullpath = os.path.join(cur_path, file)
        if file.lower() == tagname and os.path.isfile(fullpath):
            return fullpath

    # If the execution reaches this point, nothing is found.
    return None

def path_split(path, splitword, after=False):
    '''Takes a path and case-insentively splits it to
    the point before the given splitword.
    After if after=True'''
    input_class = type(path)
    # Convert path into a list of each seperate piece.
    parts = list(PurePath(path).parts)
    # Go through the path and find the first occurence of the word before which
    # we want to end the path.
    split_idx = len(parts)
    for i in range(len(parts)-1, -1, -1):
        if parts[i].lower() == splitword.lower():
            split_idx = i
            break

    # Build new path from leftover parts.
    new_path = Path(*parts[:split_idx+1]) if after else Path(parts[:split_idx])


    # Return path in the same format.
    return input_class(new_path)


def path_replace(path, replace, new, backwards=True, split=False):
    '''Case-insentively replaces a part of the given path.
    Checks what pieces exist in the replaced string and will math the new path
    up to the existing point and finishes it with whatever was put in if it
    doesn't completely exist.

    If backbards it set, which it will be by default, it will try to find the
    right most matching part. Otherwise it will try to find the left most.'''
    parts = list(PurePath(path).parts)
    split_idx = len(parts)
    if backwards:
        for i in range(len(parts)-1, -1, -1):
            if parts[i].lower() == replace.lower():
                split_idx = i
                break
    else:
        for i in range(len(parts)):
            if parts[i].lower() == replace.lower():
                split_idx = i
                break

    # Keep the before parts as is.
    before_parts = []
    before_parts.extend(parts[:split_idx])
    # Start after parts at the replacement point.
    after_parts = [new]
    if not split:
        after_parts.extend(parts[split_idx+1:])

    # Go through each directory level and find the corresponding directory name
    # case insensitively. Give up if we can't find any.
    cur_path = before_parts
    for dir in after_parts:
        subdirs = os.listdir(str(Path(*cur_path))) # Get all files in the current dir
        found = False
        # Check if there is directories with the correct name
        for subdir in subdirs:
            if (subdir.lower() == dir.lower()):
                cur_path.append(subdir)
                # Add the current directory to the end of our full path.
                found = True
                break
        # If no matching directory was found, give up.
        if not found:
            break

    # Get the path pieces that don't exist in the new directory and extend it
    # with all lower case versions of the original.
    leftover = parts[len(cur_path):len(parts)]
    for part in leftover:
        cur_path.append(part.lower())

    # Return path in the same format, or in a string if the format isn't listed.
    if isinstance(path, (PurePath, PurePosixPath)):
        return PurePath(*cur_path)
    elif isinstance(path, PureWindowsPath):
        return PureWindowsPath(*cur_path)
    elif isinstance(path, Path):
        return Path(*cur_path)

    return str(PurePath(*cur_path))


def path_normalize(path):
    '''Normalizes a path: Removes redundant seperators, and lower cases it on Windows.'''
    # Handling an edge case here. If a path is empty it will turn into "."
    # Which will fuck up some 'not' operators.
    input_class = type(path)
    path = str(path)
    if path == "":
        return input_class(path)
    path = os.path.normpath(os.path.normcase(path))
    return input_class(path)
<|MERGE_RESOLUTION|>--- conflicted
+++ resolved
@@ -1,297 +1,281 @@
-import os
-
-<<<<<<< HEAD
-import re
-
-from supyr_struct.defs.constants import ALPHA_IDS, ALPHA_NUMERIC_IDS,\
-     PATHDIV, BPI
-=======
-from pathlib import Path, PurePath, PurePosixPath, PureWindowsPath
-
-from supyr_struct.defs.constants import ALPHA_IDS, ALPHA_NUMERIC_IDS, BPI
->>>>>>> cf5b8517
-from supyr_struct.defs.frozen_dict import FrozenDict
-
-
-def fourcc_to_int(value, byteorder='little', signed=False):
-    '''
-    Converts a string of 4 characters into an int using
-    the supplied byteorder, signage, and latin1 encoding.
-
-    Returns the encoded int.
-    '''
-    assert len(value) == 4, (
-        'The supplied four character code string must be 4 characters long.')
-    # The fcc wont let me be, or let me be me, so let me see.....
-    return int.from_bytes(bytes(value, encoding='latin1'),
-                          byteorder, signed=signed)
-
-
-def int_to_fourcc(value, byteorder='big', signed=False):
-    return value.to_bytes(4, byteorder, signed=signed).decode(
-        encoding='latin-1')
-
-
-def backup_and_rename_temp(filepath, temppath, backuppath=None,
-                           remove_old_backup=False):
-    '''Moves file from temppath to filepath.
-    Backs up existing filepath to backuppath if given.
-    Doesn't overwrite old backups unless remove_old_backup=True.'''
-    filepath = Path(filepath)
-    temppath = Path(temppath)
-
-    assert not filepath.is_dir(), "filepath cannot already exist as a directory."
-    assert temppath.exists() and temppath.is_file(), "temppath must exist and be a file."
-
-    if backuppath is None: # Make no backup.
-        if filepath.exists():
-            filepath.unlink()
-        temppath.rename(filepath)
-        return
-
-    backuppath = Path(backuppath)
-
-    assert not backuppath.is_dir(), "backuppath cannot already exist as a directory."
-
-    if remove_old_backup and backuppath.exists():
-        backuppath.unlink()
-
-    if filepath.exists() and not backuppath.exists():
-        backuppath.parent.mkdir(exist_ok=True, parents=True)
-        filepath.rename(backuppath)
-    elif filepath.exists():
-        filepath.unlink()
-
-    # Try to rename the temp files to the new file names.
-    # Restore the backup if we can't rename the temp to the original
-    try:
-        temppath.rename(filepath)
-        return
-    except Exception:
-        try:
-            backuppath.rename(filepath)
-        except Exception:
-            pass
-
-    raise IOError(("ERROR: Could not rename temp file:\n"
-                   ' ' * BPI + "%s\nto\n" + ' '*BPI + "%s") %
-                  (temppath, filepath))
-
-
-non_alphanum_set = r'[^a-zA-Z0-9]+'
-digits_at_start = r'^[0-9]+'
-
-def str_to_identifier(string):
-    '''Converts given string to a usable identifier. Replaces every sequence
-    of invalid non-alphanumeric characters with an underscore.
-    Trailing underscores are removed.'''
-    assert isinstance(string, str)
-
-    new_string = re.sub(non_alphanum_set, '_', string)
-    new_string = re.sub(digits_at_start, '', new_string)
-    new_string = new_string.rstrip('_')
-
-    assert new_string, "Identifier %r sanitized to an empty string." % (string)
-
-    return new_string
-
-
-def desc_variant(desc, *replacements):
-    desc, name_map = dict(desc), dict()
-
-    for i in range(desc['ENTRIES']):
-        name = desc[i].get('NAME', '_')
-        # padding uses _ as its name
-        if name == '_':
-            # Doing this is midly faster
-            name_map['pad_%d' % i] = i
-            continue
-        name_map[str_to_identifier(name)] = i
-
-    for name, new_sub_desc in replacements:
-        desc[name_map[str_to_identifier(name)]] = new_sub_desc
-
-    return desc
-
-
-def is_in_dir(path, dir, case_sensitive=True):
-    try:
-        Path(path).relative_to(dir)
-        return True
-    except ValueError:
-        return False
-
-<<<<<<< HEAD
-if PATHDIV == "/":
-    def sanitize_path(path):
-        return path.replace('\\', '/')
-else:
-    def sanitize_path(path):
-        return path.replace('/', '\\')
-=======
-
-def is_path_empty(path):
-    return not path or str(path) == "."
->>>>>>> cf5b8517
-
-
-# If not windows then we're likely on a posix filesystem.
-# This function will not break on windows. But it's just slower.
-def tagpath_to_fullpath(tagdir, tagpath, extension="", force_windows=False, folder=False):
-    '''Takes a tagpath and case-insenstively goes through the directory
-    tree to find the true path if it exists. (True path being the path with
-    proper capitalization.) If force_windows is True, it will always treat
-    the path as a windows path, otherwise it will treat it as whatever
-    operating system you are using.
-
-    Tagpaths from saved tagfiles should always be treated as windows.
-    Tagpaths from filepickers must be native, and thus not forced_windows.
-
-    If folder is True this program will search for a folder and assume
-    that the path does not contain a file at the end.
-
-    Returns properly capitalized path if found. None if not found.'''
-
-    if is_path_empty(tagdir) or is_path_empty(tagpath):
-        return None
-
-    # Get all elements of the tagpath
-    if force_windows:
-        tagpath = list(PureWindowsPath(tagpath).parts)
-    else:
-        tagpath = list(PurePath(tagpath).parts)
-
-    # Get the final element: The tag!
-    tagname = ""
-    if not folder:
-        tagname = (tagpath.pop(-1) + extension).lower()
-
-    # Store our current progression through the tree.
-    cur_path = str(tagdir)
-    for dir in tagpath:
-        subdirs = os.listdir(cur_path) # Get all files in the current dir
-        found = False
-        # Check if there is directories with the correct name
-        for subdir in subdirs:
-            if (subdir.lower() == dir.lower()):
-                fullpath = os.path.join(cur_path, subdir)
-                if not os.path.isdir(fullpath):
-                    continue
-                # Add the current directory to the end of our full path.
-                cur_path = fullpath
-                found = True
-                break
-
-        # If no matching directory was found, give up.
-        if not found:
-            return None
-
-    if folder:
-        return fullpath
-
-    # Check if we can find the right file at the end of the chain
-    files = os.listdir(cur_path) # Get all files in the current dir
-    for file in files:
-        fullpath = os.path.join(cur_path, file)
-        if file.lower() == tagname and os.path.isfile(fullpath):
-            return fullpath
-
-    # If the execution reaches this point, nothing is found.
-    return None
-
-def path_split(path, splitword, after=False):
-    '''Takes a path and case-insentively splits it to
-    the point before the given splitword.
-    After if after=True'''
-    input_class = type(path)
-    # Convert path into a list of each seperate piece.
-    parts = list(PurePath(path).parts)
-    # Go through the path and find the first occurence of the word before which
-    # we want to end the path.
-    split_idx = len(parts)
-    for i in range(len(parts)-1, -1, -1):
-        if parts[i].lower() == splitword.lower():
-            split_idx = i
-            break
-
-    # Build new path from leftover parts.
-    new_path = Path(*parts[:split_idx+1]) if after else Path(parts[:split_idx])
-
-
-    # Return path in the same format.
-    return input_class(new_path)
-
-
-def path_replace(path, replace, new, backwards=True, split=False):
-    '''Case-insentively replaces a part of the given path.
-    Checks what pieces exist in the replaced string and will math the new path
-    up to the existing point and finishes it with whatever was put in if it
-    doesn't completely exist.
-
-    If backbards it set, which it will be by default, it will try to find the
-    right most matching part. Otherwise it will try to find the left most.'''
-    parts = list(PurePath(path).parts)
-    split_idx = len(parts)
-    if backwards:
-        for i in range(len(parts)-1, -1, -1):
-            if parts[i].lower() == replace.lower():
-                split_idx = i
-                break
-    else:
-        for i in range(len(parts)):
-            if parts[i].lower() == replace.lower():
-                split_idx = i
-                break
-
-    # Keep the before parts as is.
-    before_parts = []
-    before_parts.extend(parts[:split_idx])
-    # Start after parts at the replacement point.
-    after_parts = [new]
-    if not split:
-        after_parts.extend(parts[split_idx+1:])
-
-    # Go through each directory level and find the corresponding directory name
-    # case insensitively. Give up if we can't find any.
-    cur_path = before_parts
-    for dir in after_parts:
-        subdirs = os.listdir(str(Path(*cur_path))) # Get all files in the current dir
-        found = False
-        # Check if there is directories with the correct name
-        for subdir in subdirs:
-            if (subdir.lower() == dir.lower()):
-                cur_path.append(subdir)
-                # Add the current directory to the end of our full path.
-                found = True
-                break
-        # If no matching directory was found, give up.
-        if not found:
-            break
-
-    # Get the path pieces that don't exist in the new directory and extend it
-    # with all lower case versions of the original.
-    leftover = parts[len(cur_path):len(parts)]
-    for part in leftover:
-        cur_path.append(part.lower())
-
-    # Return path in the same format, or in a string if the format isn't listed.
-    if isinstance(path, (PurePath, PurePosixPath)):
-        return PurePath(*cur_path)
-    elif isinstance(path, PureWindowsPath):
-        return PureWindowsPath(*cur_path)
-    elif isinstance(path, Path):
-        return Path(*cur_path)
-
-    return str(PurePath(*cur_path))
-
-
-def path_normalize(path):
-    '''Normalizes a path: Removes redundant seperators, and lower cases it on Windows.'''
-    # Handling an edge case here. If a path is empty it will turn into "."
-    # Which will fuck up some 'not' operators.
-    input_class = type(path)
-    path = str(path)
-    if path == "":
-        return input_class(path)
-    path = os.path.normpath(os.path.normcase(path))
-    return input_class(path)
+import os
+
+from pathlib import Path, PurePath, PurePosixPath, PureWindowsPath
+
+from supyr_struct.defs.constants import ALPHA_IDS, ALPHA_NUMERIC_IDS, BPI
+from supyr_struct.defs.frozen_dict import FrozenDict
+
+
+def fourcc_to_int(value, byteorder='little', signed=False):
+    '''
+    Converts a string of 4 characters into an int using
+    the supplied byteorder, signage, and latin1 encoding.
+
+    Returns the encoded int.
+    '''
+    assert len(value) == 4, (
+        'The supplied four character code string must be 4 characters long.')
+    # The fcc wont let me be, or let me be me, so let me see.....
+    return int.from_bytes(bytes(value, encoding='latin1'),
+                          byteorder, signed=signed)
+
+
+def int_to_fourcc(value, byteorder='big', signed=False):
+    return value.to_bytes(4, byteorder, signed=signed).decode(
+        encoding='latin-1')
+
+
+def backup_and_rename_temp(filepath, temppath, backuppath=None,
+                           remove_old_backup=False):
+    '''Moves file from temppath to filepath.
+    Backs up existing filepath to backuppath if given.
+    Doesn't overwrite old backups unless remove_old_backup=True.'''
+    filepath = Path(filepath)
+    temppath = Path(temppath)
+
+    assert not filepath.is_dir(), "filepath cannot already exist as a directory."
+    assert temppath.exists() and temppath.is_file(), "temppath must exist and be a file."
+
+    if backuppath is None: # Make no backup.
+        if filepath.exists():
+            filepath.unlink()
+        temppath.rename(filepath)
+        return
+
+    backuppath = Path(backuppath)
+
+    assert not backuppath.is_dir(), "backuppath cannot already exist as a directory."
+
+    if remove_old_backup and backuppath.exists():
+        backuppath.unlink()
+
+    if filepath.exists() and not backuppath.exists():
+        backuppath.parent.mkdir(exist_ok=True, parents=True)
+        filepath.rename(backuppath)
+    elif filepath.exists():
+        filepath.unlink()
+
+    # Try to rename the temp files to the new file names.
+    # Restore the backup if we can't rename the temp to the original
+    try:
+        temppath.rename(filepath)
+        return
+    except Exception:
+        try:
+            backuppath.rename(filepath)
+        except Exception:
+            pass
+
+    raise IOError(("ERROR: Could not rename temp file:\n"
+                   ' ' * BPI + "%s\nto\n" + ' '*BPI + "%s") %
+                  (temppath, filepath))
+
+
+non_alphanum_set = r'[^a-zA-Z0-9]+'
+digits_at_start = r'^[0-9]+'
+
+def str_to_identifier(string):
+    '''Converts given string to a usable identifier. Replaces every sequence
+    of invalid non-alphanumeric characters with an underscore.
+    Trailing underscores are removed.'''
+    assert isinstance(string, str)
+
+    new_string = re.sub(non_alphanum_set, '_', string)
+    new_string = re.sub(digits_at_start, '', new_string)
+    new_string = new_string.rstrip('_')
+
+    assert new_string, "Identifier %r sanitized to an empty string." % (string)
+
+    return new_string
+
+
+def desc_variant(desc, *replacements):
+    desc, name_map = dict(desc), dict()
+
+    for i in range(desc['ENTRIES']):
+        name = desc[i].get('NAME', '_')
+        # padding uses _ as its name
+        if name == '_':
+            # Doing this is midly faster
+            name_map['pad_%d' % i] = i
+            continue
+        name_map[str_to_identifier(name)] = i
+
+    for name, new_sub_desc in replacements:
+        desc[name_map[str_to_identifier(name)]] = new_sub_desc
+
+    return desc
+
+
+def is_in_dir(path, dir, case_sensitive=True):
+    try:
+        Path(path).relative_to(dir)
+        return True
+    except ValueError:
+        return False
+
+
+def is_path_empty(path):
+    return not path or str(path) == "."
+
+
+# If not windows then we're likely on a posix filesystem.
+# This function will not break on windows. But it's just slower.
+def tagpath_to_fullpath(tagdir, tagpath, extension="", force_windows=False, folder=False):
+    '''Takes a tagpath and case-insenstively goes through the directory
+    tree to find the true path if it exists. (True path being the path with
+    proper capitalization.) If force_windows is True, it will always treat
+    the path as a windows path, otherwise it will treat it as whatever
+    operating system you are using.
+
+    Tagpaths from saved tagfiles should always be treated as windows.
+    Tagpaths from filepickers must be native, and thus not forced_windows.
+
+    If folder is True this program will search for a folder and assume
+    that the path does not contain a file at the end.
+
+    Returns properly capitalized path if found. None if not found.'''
+
+    if is_path_empty(tagdir) or is_path_empty(tagpath):
+        return None
+
+    # Get all elements of the tagpath
+    if force_windows:
+        tagpath = list(PureWindowsPath(tagpath).parts)
+    else:
+        tagpath = list(PurePath(tagpath).parts)
+
+    # Get the final element: The tag!
+    tagname = ""
+    if not folder:
+        tagname = (tagpath.pop(-1) + extension).lower()
+
+    # Store our current progression through the tree.
+    cur_path = str(tagdir)
+    for dir in tagpath:
+        subdirs = os.listdir(cur_path) # Get all files in the current dir
+        found = False
+        # Check if there is directories with the correct name
+        for subdir in subdirs:
+            if (subdir.lower() == dir.lower()):
+                fullpath = os.path.join(cur_path, subdir)
+                if not os.path.isdir(fullpath):
+                    continue
+                # Add the current directory to the end of our full path.
+                cur_path = fullpath
+                found = True
+                break
+
+        # If no matching directory was found, give up.
+        if not found:
+            return None
+
+    if folder:
+        return fullpath
+
+    # Check if we can find the right file at the end of the chain
+    files = os.listdir(cur_path) # Get all files in the current dir
+    for file in files:
+        fullpath = os.path.join(cur_path, file)
+        if file.lower() == tagname and os.path.isfile(fullpath):
+            return fullpath
+
+    # If the execution reaches this point, nothing is found.
+    return None
+
+def path_split(path, splitword, after=False):
+    '''Takes a path and case-insentively splits it to
+    the point before the given splitword.
+    After if after=True'''
+    input_class = type(path)
+    # Convert path into a list of each seperate piece.
+    parts = list(PurePath(path).parts)
+    # Go through the path and find the first occurence of the word before which
+    # we want to end the path.
+    split_idx = len(parts)
+    for i in range(len(parts)-1, -1, -1):
+        if parts[i].lower() == splitword.lower():
+            split_idx = i
+            break
+
+    # Build new path from leftover parts.
+    new_path = Path(*parts[:split_idx+1]) if after else Path(parts[:split_idx])
+
+
+    # Return path in the same format.
+    return input_class(new_path)
+
+
+def path_replace(path, replace, new, backwards=True, split=False):
+    '''Case-insentively replaces a part of the given path.
+    Checks what pieces exist in the replaced string and will math the new path
+    up to the existing point and finishes it with whatever was put in if it
+    doesn't completely exist.
+
+    If backbards it set, which it will be by default, it will try to find the
+    right most matching part. Otherwise it will try to find the left most.'''
+    parts = list(PurePath(path).parts)
+    split_idx = len(parts)
+    if backwards:
+        for i in range(len(parts)-1, -1, -1):
+            if parts[i].lower() == replace.lower():
+                split_idx = i
+                break
+    else:
+        for i in range(len(parts)):
+            if parts[i].lower() == replace.lower():
+                split_idx = i
+                break
+
+    # Keep the before parts as is.
+    before_parts = []
+    before_parts.extend(parts[:split_idx])
+    # Start after parts at the replacement point.
+    after_parts = [new]
+    if not split:
+        after_parts.extend(parts[split_idx+1:])
+
+    # Go through each directory level and find the corresponding directory name
+    # case insensitively. Give up if we can't find any.
+    cur_path = before_parts
+    for dir in after_parts:
+        subdirs = os.listdir(str(Path(*cur_path))) # Get all files in the current dir
+        found = False
+        # Check if there is directories with the correct name
+        for subdir in subdirs:
+            if (subdir.lower() == dir.lower()):
+                cur_path.append(subdir)
+                # Add the current directory to the end of our full path.
+                found = True
+                break
+        # If no matching directory was found, give up.
+        if not found:
+            break
+
+    # Get the path pieces that don't exist in the new directory and extend it
+    # with all lower case versions of the original.
+    leftover = parts[len(cur_path):len(parts)]
+    for part in leftover:
+        cur_path.append(part.lower())
+
+    # Return path in the same format, or in a string if the format isn't listed.
+    if isinstance(path, (PurePath, PurePosixPath)):
+        return PurePath(*cur_path)
+    elif isinstance(path, PureWindowsPath):
+        return PureWindowsPath(*cur_path)
+    elif isinstance(path, Path):
+        return Path(*cur_path)
+
+    return str(PurePath(*cur_path))
+
+
+def path_normalize(path):
+    '''Normalizes a path: Removes redundant seperators, and lower cases it on Windows.'''
+    # Handling an edge case here. If a path is empty it will turn into "."
+    # Which will fuck up some 'not' operators.
+    input_class = type(path)
+    path = str(path)
+    if path == "":
+        return input_class(path)
+    path = os.path.normpath(os.path.normcase(path))
+    return input_class(path)